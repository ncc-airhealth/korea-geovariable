[project]
name = "korea-geovariable"
version = "0.1.0"
description = "Add your description here"
readme = "README.md"
requires-python = ">=3.12"
dependencies = [
    "dou-utils>=0.1.8",
    "geoalchemy2>=0.14.3",
    "geopandas>=0.14.2",
<<<<<<< HEAD
=======
    "matplotlib>=3.8.2",
    "mkdocs>=1.6.1",
    "mkdocs-material>=9.6.9",
>>>>>>> 0fb0d04a
    "numpy>=1.26.3",
    "openpyxl>=3.1.2",
    "pandas>=2.2.0",
    "psycopg2-binary>=2.9.9",
    "pydantic>=2.7.4",
    "python-dotenv>=1.0.0",
    "scipy>=1.14.1",
    "tqdm>=4.66.5",
]

[tool.uv]
dev-dependencies = [
    "pre-commit>=3.7.1",
    "ruff>=0.8.0"
]

[tool.ruff.format]
quote-style = "double"
indent-style = "space"
skip-magic-trailing-comma = false
line-ending = "auto"

[tool.ruff]
line-length = 88
indent-width=4
target-version = "py311"

[tool.ruff.lint]
extend-select = ["I", "U"]
select = ["E4", "E7", "E9", "F"]
ignore = []
fixable = ["ALL"]
unfixable = []
dummy-variable-rgx = "^(_+|(_+[a-zA-Z0-9_]*[a-zA-Z0-9]+?))$"<|MERGE_RESOLUTION|>--- conflicted
+++ resolved
@@ -8,12 +8,8 @@
     "dou-utils>=0.1.8",
     "geoalchemy2>=0.14.3",
     "geopandas>=0.14.2",
-<<<<<<< HEAD
-=======
-    "matplotlib>=3.8.2",
     "mkdocs>=1.6.1",
     "mkdocs-material>=9.6.9",
->>>>>>> 0fb0d04a
     "numpy>=1.26.3",
     "openpyxl>=3.1.2",
     "pandas>=2.2.0",
